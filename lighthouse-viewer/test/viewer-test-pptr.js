--- conflicted
+++ resolved
@@ -79,11 +79,7 @@
     ]);
   });
 
-<<<<<<< HEAD
-  describe('Upload', () => {
-=======
   describe('Renders the report', () => {
->>>>>>> 1f77b0b7
     beforeAll(async function() {
       await viewerPage.goto(viewerUrl, {waitUntil: 'networkidle2', timeout: 30000});
       const fileInput = await viewerPage.$('#hidden-file-input');
@@ -123,113 +119,6 @@
 
     it('should contain a filmstrip', async () => {
       const filmstrip = await viewerPage.$('.lh-filmstrip');
-<<<<<<< HEAD
-
-      assert.ok(!!filmstrip, `filmstrip is not available`);
-    });
-
-    it('should not have any unexpected audit errors', async () => {
-      function getErrors(elems, selectors) {
-        return elems.map(el => {
-          const audit = el.closest(selectors.audits);
-          const auditTitle = audit && audit.querySelector(selectors.titles);
-          return {
-            explanation: el.textContent,
-            title: auditTitle ? auditTitle.textContent : 'Audit title unvailable',
-          };
-        });
-      }
-
-      const errorSelectors = '.lh-audit-explanation, .tooltip--error';
-      const auditErrors = await viewerPage.$$eval(errorSelectors, getErrors, selectors);
-      const errors = auditErrors.filter(item => item.explanation.includes('Audit error:'));
-      assert.deepStrictEqual(errors, [], 'Audit errors found within the report');
-    });
-  });
-
-  describe('PSI', () => {
-    let onApiRequestInterception;
-    let apiRequestInterceptionResolve;
-
-    function onRequest(interceptedRequest) {
-      if (interceptedRequest.url().includes('https://www.googleapis.com')) {
-        apiRequestInterceptionResolve(interceptedRequest);
-      } else {
-        interceptedRequest.continue();
-      }
-    }
-
-    beforeAll(async () => {
-      await viewerPage.setRequestInterception(true);
-      viewerPage.on('request', onRequest);
-    });
-
-    afterAll(async () => {
-      viewerPage.off('request', onRequest);
-      await viewerPage.setRequestInterception(false);
-    });
-
-    beforeEach(() => {
-      onApiRequestInterception = new Promise(resolve => apiRequestInterceptionResolve = resolve);
-    });
-
-    it('should call out to PSI with all categories by default', async () => {
-      const url = `${viewerUrl}?url=https://www.example.com`;
-      await viewerPage.goto(url);
-
-      // Intercept and respond with sample lhr.
-      const interceptedRequest = await onApiRequestInterception;
-      const interceptedUrl = new URL(interceptedRequest.url());
-      expect(interceptedUrl.origin + interceptedUrl.pathname).toEqual('https://www.googleapis.com/pagespeedonline/v5/runPagespeed');
-      expect(interceptedUrl.searchParams.get('url')).toEqual('https://www.example.com');
-      expect(interceptedUrl.searchParams.getAll('category')).toEqual([
-        'performance',
-        'accessibility',
-        'seo',
-        'best-practices',
-        'pwa',
-      ]);
-
-      const psiResponse = {
-        lighthouseResult: JSON.parse(fs.readFileSync(sampleLhr, 'utf-8')),
-      };
-      await interceptedRequest.respond({
-        status: 200,
-        contentType: 'application/json',
-        body: JSON.stringify(psiResponse),
-      });
-
-      // Wait for report to render.
-      await viewerPage.waitForSelector('.lh-columns');
-
-      // No errors.
-      assert.deepStrictEqual(pageErrors, []);
-
-      // All categories.
-      const categories = await getCategoryElementsIds();
-      assert.deepStrictEqual(
-        categories.sort(),
-        lighthouseCategories.sort(),
-        `all categories not found`
-      );
-    });
-
-    it('should call out to PSI with specified categoeries', async () => {
-      const url = `${viewerUrl}?url=https://www.example.com&category=seo&category=pwa`;
-      await viewerPage.goto(url);
-
-      const interceptedRequest = await onApiRequestInterception;
-      const interceptedUrl = new URL(interceptedRequest.url());
-      expect(interceptedUrl.origin + interceptedUrl.pathname).toEqual('https://www.googleapis.com/pagespeedonline/v5/runPagespeed');
-      expect(interceptedUrl.searchParams.get('url')).toEqual('https://www.example.com');
-      expect(interceptedUrl.searchParams.getAll('category')).toEqual([
-        'seo',
-        'pwa',
-      ]);
-
-      // Just wanted to check the params are correct, let's abort. Previous test does more of an end-to-end test.
-      interceptedRequest.abort();
-=======
 
       assert.ok(!!filmstrip, `filmstrip is not available`);
     });
@@ -401,7 +290,6 @@
       // One error.
       expect(pageErrors).toHaveLength(1);
       expect(pageErrors[0].message).toContain('Test error');
->>>>>>> 1f77b0b7
     });
   });
 });