/**
 * Copyright 2016 Google Inc. All rights reserved.
 *
 * Licensed under the Apache License, Version 2.0 (the "License");
 * you may not use this file except in compliance with the License.
 * You may obtain a copy of the License at
 *
 *     http://www.apache.org/licenses/LICENSE-2.0
 *
 * Unless required by applicable law or agreed to in writing, software
 * distributed under the License is distributed on an "AS IS" BASIS,
 * WITHOUT WARRANTIES OR CONDITIONS OF ANY KIND, either express or implied.
 * See the License for the specific language governing permissions and
 * limitations under the License.
 */

'use strict';

/* eslint-env mocha */

const Gatherer = require('../../gather/gatherers/gatherer');
const GatherRunner = require('../../gather/gather-runner');
const assert = require('assert');
const Config = require('../../config/config');
const path = require('path');
const unresolvedPerfLog = require('./../fixtures/unresolved-perflog.json');

class TestGatherer extends Gatherer {
  constructor() {
    super();
    this.called = false;
  }

  pass() {
    this.called = true;
    return 'MyArtifact';
  }
}

class TestGathererNoArtifact extends Gatherer {
  beforePass() {}
  pass() {}
  afterPass() {}
}

const fakeDriver = require('./fake-driver');

function getMockedEmulationDriver(emulationFn, netThrottleFn, cpuThrottleFn, blockUrlFn) {
  const Driver = require('../../gather/driver');
  const Connection = require('../../gather/connections/connection');
  const EmulationDriver = class extends Driver {
    enableRuntimeEvents() {
      return Promise.resolve();
    }
    assertNoSameOriginServiceWorkerClients() {
      return Promise.resolve();
    }
    cacheNatives() {
      return Promise.resolve();
    }
    cleanAndDisableBrowserCaches() {}
    clearDataForOrigin() {}
    getUserAgent() {
      return Promise.resolve('Fake user agent');
    }
  };
  const EmulationMock = class extends Connection {
    sendCommand(command, params) {
      let fn = null;
      switch (command) {
        case 'Network.emulateNetworkConditions':
          fn = netThrottleFn;
          break;
        case 'Emulation.setCPUThrottlingRate':
          fn = cpuThrottleFn;
          break;
        case 'Emulation.setDeviceMetricsOverride':
          fn = emulationFn;
          break;
        case 'Network.addBlockedURL':
          fn = blockUrlFn;
          break;
        default:
          fn = null;
          break;
      }
      return Promise.resolve(fn && fn(params));
    }
  };
  return new EmulationDriver(new EmulationMock());
}

describe('GatherRunner', function() {
  it('loads a page and updates URL on redirect', () => {
    const url1 = 'https://example.com';
    const url2 = 'https://example.com/interstitial';
    const driver = {
      gotoURL() {
        return Promise.resolve(url2);
      },
    };

    const options = {
      url: url1,
      flags: {},
      config: {}
    };

    return GatherRunner.loadPage(driver, options).then(_ => {
      assert.equal(options.url, url2);
    });
  });

  it('creates flags if needed', () => {
    const url = 'https://example.com';
    const driver = fakeDriver;
    const config = new Config({});
    const options = {url, driver, config};

    return GatherRunner.run([], options).then(_ => {
      assert.equal(typeof options.flags, 'object');
    });
  });

  it('collects user agent as an artifact', () => {
    const url = 'https://example.com';
    const driver = fakeDriver;
    const config = new Config({});
    const options = {url, driver, config};

    return GatherRunner.run([], options).then(results => {
      assert.equal(results.UserAgent, 'Fake user agent', 'did not find expected user agent string');
    });
  });

  it('sets up the driver to begin emulation when all emulation flags are undefined', () => {
    const tests = {
      calledDeviceEmulation: false,
      calledNetworkEmulation: false,
      calledCpuEmulation: false,
    };
    const createEmulationCheck = variable => () => {
      tests[variable] = true;

      return true;
    };
    const driver = getMockedEmulationDriver(
      createEmulationCheck('calledDeviceEmulation'),
      createEmulationCheck('calledNetworkEmulation'),
      createEmulationCheck('calledCpuEmulation')
    );

    return GatherRunner.setupDriver(driver, {}, {
      flags: {}
    }).then(_ => {
      assert.equal(tests.calledDeviceEmulation, true);
      assert.equal(tests.calledNetworkEmulation, true);
      assert.equal(tests.calledCpuEmulation, true);
    });
  });

  it('stops device emulation when disableDeviceEmulation flag is true', () => {
    const tests = {
      calledDeviceEmulation: false,
      calledNetworkEmulation: false,
      calledCpuEmulation: false,
    };
    const createEmulationCheck = variable => () => {
      tests[variable] = true;
      return true;
    };
    const driver = getMockedEmulationDriver(
      createEmulationCheck('calledDeviceEmulation', false),
      createEmulationCheck('calledNetworkEmulation', true),
      createEmulationCheck('calledCpuEmulation', true)
    );

    return GatherRunner.setupDriver(driver, {}, {
      flags: {
        disableDeviceEmulation: true,
      }
    }).then(_ => {
      assert.equal(tests.calledDeviceEmulation, false);
      assert.equal(tests.calledNetworkEmulation, true);
      assert.equal(tests.calledCpuEmulation, true);
    });
  });

  it('stops network throttling when disableNetworkThrottling flag is true', () => {
    const tests = {
      calledDeviceEmulation: false,
      calledNetworkEmulation: false,
      calledCpuEmulation: false,
    };
    const createEmulationCheck = variable => (...args) => {
      tests[variable] = args;
      return true;
    };
    const driver = getMockedEmulationDriver(
      createEmulationCheck('calledDeviceEmulation'),
      createEmulationCheck('calledNetworkEmulation'),
      createEmulationCheck('calledCpuEmulation')
    );

    return GatherRunner.setupDriver(driver, {}, {
      flags: {
        disableNetworkThrottling: true,
      }
    }).then(_ => {
      assert.ok(tests.calledDeviceEmulation, 'called device emulation');
      assert.deepEqual(tests.calledNetworkEmulation, [{
        latency: 0, downloadThroughput: 0, uploadThroughput: 0, offline: false
      }]);
      assert.ok(tests.calledCpuEmulation, 'called CPU emulation');
    });
  });

  it('stops cpu throttling when disableCpuThrottling flag is true', () => {
    const tests = {
      calledDeviceEmulation: false,
      calledNetworkEmulation: false,
      calledCpuEmulation: false,
    };
    const createEmulationCheck = variable => (...args) => {
      tests[variable] = args;
      return true;
    };
    const driver = getMockedEmulationDriver(
      createEmulationCheck('calledDeviceEmulation'),
      createEmulationCheck('calledNetworkEmulation'),
      createEmulationCheck('calledCpuEmulation')
    );

    return GatherRunner.setupDriver(driver, {}, {
      flags: {
        disableCpuThrottling: true,
      }
    }).then(_ => {
      assert.ok(tests.calledDeviceEmulation, 'called device emulation');
      assert.ok(tests.calledNetworkEmulation, 'called network emulation');
      assert.deepEqual(tests.calledCpuEmulation, [{rate: 1}]);
    });
  });

  it('clears the network cache and origin storage', () => {
    const asyncFunc = () => Promise.resolve();
    const tests = {
      calledDisableNetworkCache: false,
      calledClearStorage: false,
    };
    const createCheck = variable => () => {
      tests[variable] = true;
      return Promise.resolve();
    };
    const driver = {
      assertNoSameOriginServiceWorkerClients: asyncFunc,
      beginEmulation: asyncFunc,
      setThrottling: asyncFunc,
      dismissJavaScriptDialogs: asyncFunc,
      enableRuntimeEvents: asyncFunc,
      cacheNatives: asyncFunc,
      cleanAndDisableBrowserCaches: createCheck('calledDisableNetworkCache'),
      clearDataForOrigin: createCheck('calledClearStorage'),
      blockUrlPatterns: asyncFunc,
      getUserAgent: asyncFunc,
    };

    return GatherRunner.setupDriver(driver, {}, {flags: {}}).then(_ => {
      assert.equal(tests.calledDisableNetworkCache, true);
      assert.equal(tests.calledClearStorage, true);
    });
  });

  it('does not clear the cache & storage when disable-storage-reset flag is set', () => {
    const asyncFunc = () => Promise.resolve();
    const tests = {
      calledDisableNetworkCache: false,
      calledClearStorage: false,
    };
    const createCheck = variable => () => {
      tests[variable] = true;
      return Promise.resolve();
    };
    const driver = {
      assertNoSameOriginServiceWorkerClients: asyncFunc,
      beginEmulation: asyncFunc,
      setThrottling: asyncFunc,
      dismissJavaScriptDialogs: asyncFunc,
      enableRuntimeEvents: asyncFunc,
      cacheNatives: asyncFunc,
      cleanAndDisableBrowserCaches: createCheck('calledDisableNetworkCache'),
      clearDataForOrigin: createCheck('calledClearStorage'),
      blockUrlPatterns: asyncFunc,
      getUserAgent: asyncFunc,
    };

    return GatherRunner.setupDriver(driver, {}, {
      flags: {disableStorageReset: true}
    }).then(_ => {
      assert.equal(tests.calledDisableNetworkCache, false);
      assert.equal(tests.calledClearStorage, false);
    });
  });

  it('tells the driver to block given URL patterns when blockedUrlPatterns is given', () => {
    const receivedUrlPatterns = [];
    const urlPatterns = ['http://*.evil.com', '.jpg', '.woff2'];
    const driver = getMockedEmulationDriver(null, null, null, params => {
      receivedUrlPatterns.push(params.url);
    });

    return GatherRunner.setupDriver(driver, {}, {flags: {blockedUrlPatterns: urlPatterns.slice()}})
      .then(() => assert.deepStrictEqual(receivedUrlPatterns.sort(), urlPatterns.sort()));
  });

  it('does not throw when blockedUrlPatterns is not given', () => {
    const receivedUrlPatterns = [];
    const driver = getMockedEmulationDriver(null, null, null, params => {
      receivedUrlPatterns.push(params.url);
    });

    return GatherRunner.setupDriver(driver, {}, {flags: {}})
      .then(() => assert.equal(receivedUrlPatterns.length, 0))
      .catch(() => assert.ok(false));
  });

  it('tells the driver to begin tracing', () => {
    let calledTrace = false;
    const driver = {
      beginTrace() {
        calledTrace = true;
        return Promise.resolve();
      },
      beginDevtoolsLog() {
        return Promise.resolve();
      },
      gotoURL() {
        return Promise.resolve();
      },
    };

    const config = {
      recordTrace: true,
      gatherers: [
        new TestGatherer()
      ]
    };

    return GatherRunner.pass({driver, config}, {TestGatherer: []}).then(_ => {
      assert.equal(calledTrace, true);
    });
  });

  it('tells the driver to end tracing', () => {
    const url = 'https://example.com';
    let calledTrace = false;
    const fakeTraceData = {traceEvents: ['reallyBelievableTraceEvents']};

    const driver = Object.assign({}, fakeDriver, {
      endTrace() {
        calledTrace = true;
        return Promise.resolve(fakeTraceData);
      }
    });

    const config = {
      recordTrace: true,
      gatherers: [
        new TestGatherer()
      ]
    };

    return GatherRunner.afterPass({url, driver, config}, {TestGatherer: []}).then(passData => {
      assert.equal(calledTrace, true);
      assert.equal(passData.trace, fakeTraceData);
    });
  });

  it('tells the driver to begin devtoolsLog collection', () => {
    let calledDevtoolsLogCollect = false;
    const driver = {
      beginDevtoolsLog() {
        calledDevtoolsLogCollect = true;
        return Promise.resolve();
      },
      gotoURL() {
        return Promise.resolve();
      }
    };

    const config = {
<<<<<<< HEAD
      gatherers: [
        new TestGatherer()
      ]
=======
      gatherers: [{}]
>>>>>>> af479e9f
    };

    return GatherRunner.pass({driver, config}, {TestGatherer: []}).then(_ => {
      assert.equal(calledDevtoolsLogCollect, true);
    });
  });

  it('tells the driver to end devtoolsLog collection', () => {
    const url = 'https://example.com';
    let calledDevtoolsLogCollect = false;

    const fakeDevtoolsMessage = {method: 'Network.FakeThing', params: {}};
    const driver = Object.assign({}, fakeDriver, {
      endDevtoolsLog() {
        calledDevtoolsLogCollect = true;
        return [
          fakeDevtoolsMessage
        ];
      }
    });

    const config = {
      gatherers: [
        new TestGatherer()
      ]
    };

    return GatherRunner.afterPass({url, driver, config}, {TestGatherer: []}).then(vals => {
      assert.equal(calledDevtoolsLogCollect, true);
      assert.strictEqual(vals.devtoolsLog[0], fakeDevtoolsMessage);
    });
  });

  it('rejects when not given a URL', () => {
    return GatherRunner.run({}, {}).then(_ => assert.ok(false), _ => assert.ok(true));
  });

  it('rejects when given a URL of zero length', () => {
    return GatherRunner.run({}, {url: ''}).then(_ => assert.ok(false), _ => assert.ok(true));
  });

  it('rejects when not given a config', () => {
    return GatherRunner.run({}, {url: 'http://example.com'})
        .then(_ => assert.ok(false), err => {
          assert.ok(/config/i.test(err));
        });
  });

  it('does as many passes as are required', () => {
    const t1 = new TestGatherer();
    const t2 = new TestGatherer();
    const config = new Config({});
    const flags = {};

    const passes = [{
      blankDuration: 0,
      recordTrace: true,
      passName: 'firstPass',
      gatherers: [
        t1
      ]
    }, {
      blankDuration: 0,
      passName: 'secondPass',
      gatherers: [
        t2
      ]
    }];

    return GatherRunner.run(passes, {
      driver: fakeDriver,
      url: 'https://example.com',
      flags,
      config
    }).then(_ => {
      assert.ok(t1.called);
      assert.ok(t2.called);
    });
  });

  it('respects trace names', () => {
    const passes = [{
      blankDuration: 0,
      recordTrace: true,
      passName: 'firstPass',
      gatherers: [new TestGatherer()]
    }, {
      blankDuration: 0,
      recordTrace: true,
      passName: 'secondPass',
      gatherers: [new TestGatherer()]
    }];
    const options = {driver: fakeDriver, url: 'https://example.com', flags: {}, config: {}};

    return GatherRunner.run(passes, options)
      .then(artifacts => {
        assert.ok(artifacts.traces.firstPass);
        assert.ok(artifacts.devtoolsLogs.firstPass);
        assert.ok(artifacts.traces.secondPass);
        assert.ok(artifacts.devtoolsLogs.secondPass);
      });
  });

  it('doesn\'t leave networkRecords as an artifact', () => {
    const passes = [{
      blankDuration: 0,
      recordTrace: true,
      passName: 'firstPass',
      gatherers: [new TestGatherer()]
    }, {
      blankDuration: 0,
      recordTrace: true,
      passName: 'secondPass',
      gatherers: [new TestGatherer()]
    }];
    const options = {driver: fakeDriver, url: 'https://example.com', flags: {}, config: {}};

    return GatherRunner.run(passes, options)
      .then(artifacts => {
        // todo, trash these
        assert.equal(artifacts.networkRecords['firstPass'], undefined);
        assert.equal(artifacts.networkRecords['secondPass'], undefined);
      });
  });


  it('loads gatherers from custom paths', () => {
    const root = path.resolve(__dirname, '../fixtures');

    assert.doesNotThrow(_ => GatherRunner.getGathererClass(`${root}/valid-custom-gatherer`));
    return assert.doesNotThrow(_ => GatherRunner.getGathererClass('valid-custom-gatherer', root));
  });

  it('returns gatherer when gatherer class, not package-name string, is provided', () => {
    assert.equal(GatherRunner.getGathererClass(TestGatherer, '.'), TestGatherer);
  });

  it('throws when a gatherer is not found', () => {
    return assert.throws(_ => GatherRunner.getGathererClass(
        '/fake-path/non-existent-gatherer'), /locate gatherer/);
  });

  it('loads a gatherer relative to a config path', () => {
    const configPath = __dirname;

    return assert.doesNotThrow(_ =>
        GatherRunner.getGathererClass('../fixtures/valid-custom-gatherer', configPath));
  });

  it('loads a gatherer from node_modules/', () => {
    return assert.throws(_ => GatherRunner.getGathererClass(
        // Use a lighthouse dep as a stand in for a module.
        'mocha'
    ), function(err) {
      // Should throw a gatherer validation error, but *not* a gatherer not found error.
      return !/locate gatherer/.test(err) && /beforePass\(\) method/.test(err);
    });
  });

  it('loads a gatherer relative to the working directory', () => {
    // Construct a gatherer URL relative to current working directory,
    // regardless of where test was started from.
    const absoluteGathererPath = path.resolve(__dirname, '../fixtures/valid-custom-gatherer');
    assert.doesNotThrow(_ => require.resolve(absoluteGathererPath));
    const relativeGathererPath = path.relative(process.cwd(), absoluteGathererPath);

    return assert.doesNotThrow(_ =>
        GatherRunner.getGathererClass(relativeGathererPath));
  });

  it('throws but not for missing gatherer when it has a dependency error', () => {
    const gathererPath = path.resolve(__dirname, '../fixtures/invalid-gatherers/require-error.js');
    return assert.throws(_ => GatherRunner.getGathererClass(gathererPath),
        function(err) {
          // We're expecting not to find parent class Gatherer, so only reject on
          // our own custom locate gatherer error, not the usual MODULE_NOT_FOUND.
          return !/locate gatherer/.test(err) && err.code === 'MODULE_NOT_FOUND';
        });
  });

  it('throws for invalid gatherers', () => {
    const root = path.resolve(__dirname, '../fixtures/invalid-gatherers');

    assert.throws(_ => GatherRunner.getGathererClass('missing-before-pass', root),
      /beforePass\(\) method/);

    assert.throws(_ => GatherRunner.getGathererClass('missing-pass', root),
      /pass\(\) method/);

    assert.throws(_ => GatherRunner.getGathererClass('missing-after-pass', root),
      /afterPass\(\) method/);
  });

  describe('#assertPageLoaded', () => {
    it('passes when the page is loaded', () => {
      const url = 'http://the-page.com';
      const records = [{url}];
      GatherRunner.assertPageLoaded(url, {online: true}, records);
    });

    it('passes when the page is loaded, ignoring any fragment', () => {
      const url = 'http://example.com/#/page/list';
      const records = [{url: 'http://example.com'}];
      GatherRunner.assertPageLoaded(url, {online: true}, records);
    });

    it('throws when page fails to load', () => {
      const url = 'http://the-page.com';
      const records = [{url, failed: true, localizedFailDescription: 'foobar'}];
      assert.throws(() => {
        GatherRunner.assertPageLoaded(url, {online: true}, records);
      }, /Unable.*foobar/);
    });

    it('throws when page times out', () => {
      const url = 'http://the-page.com';
      const records = [];
      assert.throws(() => {
        GatherRunner.assertPageLoaded(url, {online: true}, records);
      }, /Unable.*timeout/);
    });
  });

  describe('artifact collection', () => {
    it('supports sync and async return of artifacts from gatherers', () => {
      const gatherers = [
        // sync
        new class BeforeSync extends Gatherer {
          beforePass() {
            return this.name;
          }
        }(),
        new class PassSync extends Gatherer {
          pass() {
            return this.name;
          }
        }(),
        new class AfterSync extends Gatherer {
          afterPass() {
            return this.name;
          }
        }(),

        // async
        new class BeforePromise extends Gatherer {
          beforePass() {
            return Promise.resolve(this.name);
          }
        }(),
        new class PassPromise extends Gatherer {
          pass() {
            return Promise.resolve(this.name);
          }
        }(),
        new class AfterPromise extends Gatherer {
          afterPass() {
            return Promise.resolve(this.name);
          }
        }()
      ];
      const gathererNames = gatherers.map(gatherer => gatherer.name);
      const passes = [{
        blankDuration: 0,
        gatherers
      }];

      return GatherRunner.run(passes, {
        driver: fakeDriver,
        url: 'https://example.com',
        flags: {},
        config: new Config({})
      }).then(artifacts => {
        gathererNames.forEach(gathererName => {
          assert.strictEqual(artifacts[gathererName], gathererName);
        });
      });
    });

    it('uses the last not-undefined phase result as artifact', () => {
      const recoverableError = new Error('My recoverable error');
      const someOtherError = new Error('Bad, bad error.');

      // Gatherer results are all expected to be arrays of promises
      const gathererResults = {
        // 97 wins.
        AfterGatherer: [
          Promise.resolve(65),
          Promise.resolve(72),
          Promise.resolve(97)
        ],

        // 284 wins.
        PassGatherer: [
          Promise.resolve(220),
          Promise.resolve(284),
          Promise.resolve(undefined)
        ],

        // Error wins.
        SingleErrorGatherer: [
          Promise.reject(recoverableError),
          Promise.resolve(1184),
          Promise.resolve(1210)
        ],

        // First error wins.
        TwoErrorGatherer: [
          Promise.reject(recoverableError),
          Promise.reject(someOtherError),
          Promise.resolve(1729)
        ]
      };

      return GatherRunner.collectArtifacts(gathererResults).then(artifacts => {
        assert.strictEqual(artifacts.AfterGatherer, 97);
        assert.strictEqual(artifacts.PassGatherer, 284);
        assert.strictEqual(artifacts.SingleErrorGatherer, recoverableError);
        assert.strictEqual(artifacts.TwoErrorGatherer, recoverableError);
      });
    });

    it('supports sync and async throwing of non-fatal errors from gatherers', () => {
      const gatherers = [
        // sync
        new class BeforeSync extends Gatherer {
          beforePass() {
            throw new Error(this.name);
          }
        }(),
        new class PassSync extends Gatherer {
          pass() {
            throw new Error(this.name);
          }
        }(),
        new class AfterSync extends Gatherer {
          afterPass() {
            throw new Error(this.name);
          }
        }(),

        // async
        new class BeforePromise extends Gatherer {
          beforePass() {
            const err = new Error(this.name);
            return Promise.reject(err);
          }
        }(),
        new class PassPromise extends Gatherer {
          pass() {
            const err = new Error(this.name);
            return Promise.reject(err);
          }
        }(),
        new class AfterPromise extends Gatherer {
          afterPass() {
            const err = new Error(this.name);
            return Promise.reject(err);
          }
        }()
      ];
      const gathererNames = gatherers.map(gatherer => gatherer.name);
      const passes = [{
        blankDuration: 0,
        gatherers
      }];

      return GatherRunner.run(passes, {
        driver: fakeDriver,
        url: 'https://example.com',
        flags: {},
        config: new Config({})
      }).then(artifacts => {
        gathererNames.forEach(gathererName => {
          const errorArtifact = artifacts[gathererName];
          assert.ok(errorArtifact instanceof Error);
          assert.strictEqual(errorArtifact.message, gathererName);
        });
      });
    });

    it('rejects if a gatherer returns a fatal error', () => {
      const errorMessage = 'Gather Failed in pass()';
      const err = new Error(errorMessage);
      err.fatal = true;
      const gatherers = [
        // sync
        new class GathererSuccess extends Gatherer {
          afterPass() {
            return 1;
          }
        }(),
        new class GathererFailure extends Gatherer {
          pass() {
            return Promise.reject(err);
          }
        }
      ];
      const passes = [{
        blankDuration: 0,
        gatherers
      }];

      return GatherRunner.run(passes, {
        driver: fakeDriver,
        url: 'https://example.com',
        flags: {},
        config: new Config({})
      }).then(
        _ => assert.ok(false),
        err => assert.strictEqual(err.message, errorMessage));
    });

    it('rejects if a gatherer does not provide an artifact', () => {
      const passes = [{
        blankDuration: 0,
        recordTrace: true,
        passName: 'firstPass',
        gatherers: [
          new TestGathererNoArtifact()
        ]
      }];

      return GatherRunner.run(passes, {
        driver: fakeDriver,
        url: 'https://example.com',
        flags: {},
        config: new Config({})
      }).then(_ => assert.ok(false), _ => assert.ok(true));
    });

    it('rejects when domain name can\'t be resolved', () => {
      const passes = [{
        blankDuration: 0,
        recordTrace: true,
        passName: 'firstPass',
        gatherers: []
      }];

      // Arrange for driver to return unresolved request.
      const url = 'http://www.some-non-existing-domain.com/';
      const unresolvedDriver = Object.assign({}, fakeDriver, {
        online: true,
        gotoURL() {
          return Promise.resolve(url);
        },
        endDevtoolsLog() {
          return unresolvedPerfLog;
        },
      });

      return GatherRunner.run(passes, {
        driver: unresolvedDriver,
        url,
        flags: {},
        config: new Config({})
      })
        .then(_ => {
          assert.ok(false);
        }, error => {
          assert.ok(true);
          assert.ok(/net::ERR_NAME_NOT_RESOLVED/.test(error.message));
        });
    });

    it('resolves when domain name can\'t be resolved but is offline', () => {
      const passes = [{
        blankDuration: 0,
        recordTrace: true,
        passName: 'firstPass',
        gatherers: []
      }];

      // Arrange for driver to return unresolved request.
      const url = 'http://www.some-non-existing-domain.com/';
      const unresolvedDriver = Object.assign({}, fakeDriver, {
        online: false,
        gotoURL() {
          return Promise.resolve(url);
        },
        endDevtoolsLog() {
          return unresolvedPerfLog;
        }
      });

      return GatherRunner.run(passes, {
        driver: unresolvedDriver,
        url,
        flags: {},
        config: new Config({})
      })
        .then(_ => {
          assert.ok(true);
        });
    });
  });
});<|MERGE_RESOLUTION|>--- conflicted
+++ resolved
@@ -389,13 +389,9 @@
     };
 
     const config = {
-<<<<<<< HEAD
       gatherers: [
         new TestGatherer()
       ]
-=======
-      gatherers: [{}]
->>>>>>> af479e9f
     };
 
     return GatherRunner.pass({driver, config}, {TestGatherer: []}).then(_ => {
