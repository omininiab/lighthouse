--- conflicted
+++ resolved
@@ -146,18 +146,10 @@
     });
 
     // 'Values are estimated and may vary' is used as the category description for PSI
-<<<<<<< HEAD
-    // if (environment !== 'PSI') {
-    //   const estValuesEl = this.dom.createChildOf(metricsColumn2El, 'div',
-    //       'lh-metrics__disclaimer lh-metrics__disclaimer');
-    //   estValuesEl.textContent = Util.UIStrings.varianceDisclaimer;
-    // }
-=======
     if (environment !== 'PSI') {
       const estValuesEl = this.dom.createChildOf(metricsColumn1El, 'div', 'lh-metrics__disclaimer');
       estValuesEl.textContent = Util.UIStrings.varianceDisclaimer;
     }
->>>>>>> 35db473d
 
     metricAuditsEl.classList.add('lh-audit-group--metrics');
     element.appendChild(metricAuditsEl);
