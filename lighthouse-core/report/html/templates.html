<!--
@license
Copyright 2018 Google Inc. All Rights Reserved.

Licensed under the Apache License, Version 2.0 (the "License");
you may not use this file except in compliance with the License.
You may obtain a copy of the License at

http://www.apache.org/licenses/LICENSE-2.0

Unless required by applicable law or agreed to in writing, software
distributed under the License is distributed on an "AS-IS" BASIS,
WITHOUT WARRANTIES OR CONDITIONS OF ANY KIND, either express or implied.
See the License for the specific language governing permissions and
limitations under the License.
-->

<!-- Lighthouse run warnings -->
<template id="tmpl-lh-warnings--toplevel">
  <div class="lh-warnings lh-warnings--toplevel">
    <strong class="lh-warnings__msg"></strong>
    <ul></ul>
  </div>
</template>

<!-- Lighthouse score scale -->
<template id="tmpl-lh-scorescale">
  <div class="lh-scorescale">
      <span class="lh-scorescale-range lh-scorescale-range--fail">0&ndash;49</span>
      <span class="lh-scorescale-range lh-scorescale-range--average">50&ndash;89</span>
      <span class="lh-scorescale-range lh-scorescale-range--pass">90&ndash;100</span>
  </div>
</template>

<!-- Toggle arrow chevron -->
<template id="tmpl-lh-chevron">
  <svg class="lh-chevron" title="See audits" xmlns="http://www.w3.org/2000/svg"  viewbox="0 0 100 100">
    <g class="lh-chevron__lines">
      <path class="lh-chevron__line lh-chevron__line-left" d="M10 50h40" stroke="#707173"></path>
      <path class="lh-chevron__line lh-chevron__line-right" d="M90 50H50" stroke="#707173"></path>
    </g>
  </svg>
</template>

<!-- Lighthouse category header -->
<template id="tmpl-lh-category-header">
  <div class="lh-category-header">
    <div class="lh-score__gauge"></div>
  </div>
</template>

<!-- Lighthouse clump -->
<template id="tmpl-lh-clump">
  <!-- TODO: group classes shouldn't be reused for clumps. -->
  <details class="lh-clump lh-audit-group">
    <summary>
      <div class="lh-audit-group__summary">
        <div class="lh-audit-group__header">
          <span class="lh-audit-group__title"></span>
          <span class="lh-audit-group__itemcount"></span>
          <!-- .lh-audit-group__description will be added here -->
          <!-- .lh-metrics-toggle will be added here -->
        </div>
        <div class=""></div>
      </div>
    </summary>
  </details>
</template>

<!-- Lighthouse metrics toggle -->
<template id="tmpl-lh-metrics-toggle">
  <div class="lh-metrics-toggle">
    <input class="lh-metrics-toggle__input" type="checkbox" name="toggle-metric-descriptions">
    <label class="lh-metrics-toggle__label" for="toggle-metric-descriptions">
      <div class="lh-metrics-toggle__icon lh-metrics-toggle__icon--less" aria-hidden="true">
        <svg xmlns="http://www.w3.org/2000/svg" xmlns:xlink="http://www.w3.org/1999/xlink" width="24" height="24" viewBox="0 0 24 24">
          <path class="lh-metrics-toggle__lines" d="M4 9h16v2H4zm0 4h10v2H4z" />
        </svg>
      </div>
      <div class="lh-metrics-toggle__icon lh-metrics-toggle__icon--more" aria-hidden="true">
        <svg xmlns="http://www.w3.org/2000/svg" width="24" height="24" viewBox="0 0 24 24">
          <path class="lh-metrics-toggle__lines" d="M3 18h12v-2H3v2zM3 6v2h18V6H3zm0 7h18v-2H3v2z" />
        </svg>
      </div>
    </label>
  </div>
</template>

<!-- Lighthouse audit -->
<template id="tmpl-lh-audit">
  <div class="lh-audit">
    <details class="lh-expandable-details">
      <summary>
        <div class="lh-audit__header lh-expandable-details__summary">
          <span class="lh-audit__score-icon"></span>
          <span class="lh-audit__title"></span>
          <span class="lh-audit__display-text"></span>
          <div class="lh-chevron-container"></div>
        </div>
      </summary>
      <div class="lh-audit__description"></div>
      <div class="lh-audit__stackpacks"></div>
    </details>
  </div>
</template>

<!-- Lighthouse perf metric -->
<template id="tmpl-lh-metric">
  <div class="lh-metric">
    <div class="lh-metric__innerwrap">
      <span class="lh-metric__title"></span>
      <div class="lh-metric__value"></div>
      <div class="lh-metric__description"></div>
    </div>
  </div>
</template>

<!-- Lighthouse perf opportunity -->
<template id="tmpl-lh-opportunity">
  <div class="lh-audit lh-audit--load-opportunity">
    <details class="lh-expandable-details">
        <summary>
          <div class="lh-audit__header lh-expandable-details__summary">
            <div class="lh-load-opportunity__cols">
              <div class="lh-load-opportunity__col lh-load-opportunity__col--one">
                <span class="lh-audit__score-icon"></span>
                <div class="lh-audit__title"></div>
              </div>
              <div class="lh-load-opportunity__col lh-load-opportunity__col--two">
                <div class="lh-load-opportunity__sparkline">
                  <div class="lh-sparkline"><div class="lh-sparkline__bar"></div></div>
                </div>
                <div class="lh-audit__display-text"></div>
                <div class="lh-chevron-container" title="See resources"></div>
              </div>
            </div>
          </div>
        </summary>
      <div class="lh-audit__description"></div>
      <div class="lh-audit__stackpacks"></div>
    </details>
  </div>
</template>

<!-- Lighthouse perf opportunity header -->
<template id="tmpl-lh-opportunity-header">
  <div class="lh-load-opportunity__header lh-load-opportunity__cols">
    <div class="lh-load-opportunity__col lh-load-opportunity__col--one"></div>
    <div class="lh-load-opportunity__col lh-load-opportunity__col--two"></div>
  </div>
</template>

<!-- Lighthouse score container -->
<template id="tmpl-lh-scores-wrapper">
  <style>
    .lh-scores-container {
      display: flex;
      flex-direction: column;
      margin-top: var(--topbar-height);
      padding: var(--header-padding);
      position: relative;
      width: 100%;
    }

    .lh-sticky-header {
      --gauge-circle-size: 36px;
      --plugin-badge-size: 18px;
      --plugin-icon-size: 75%;
      --score-container-width: 60px;
      --score-number-font-size: 13px;
      position: fixed;
      left: 0;
      right: 0;
      top: var(--topbar-height);
      font-weight: 700;
      display: flex;
      justify-content: center;
      background-color: var(--color-sticky-header-bg);
      border-bottom: 1px solid var(--color-black-200);
      padding-top: var(--score-container-padding);
      padding-bottom: 4px;
      z-index: 1;
      pointer-events: none;
      opacity: 0;
    }

    .lh-sticky-header--visible {
      pointer-events: auto;
      opacity: 1;
    }

    .lh-sticky-header .lh-gauge__label {
      display: none;
    }

    .lh-highlighter {
      width: var(--score-container-width);
      height: 1px;
      background: var(--color-highlighter-bg);
      position: absolute;
      bottom: -1px;
      left: 0;
    }
  </style>
  <div class="lh-scores-wrapper">
    <div class="lh-scores-container">
      <div class="pyro">
        <div class="before"></div>
        <div class="after"></div>
      </div>
    </div>
  </div>
</template>

<!-- Lighthouse topbar -->
<template id="tmpl-lh-topbar">
  <style>
    .lh-topbar {
      position: fixed;
      top: 0;
      left: 0;
      right: 0;
      z-index: 1000;
      display: flex;
      align-items: center;
      height: var(--topbar-height);
      background-color: var(--topbar-bg);
      padding: var(--topbar-padding);
    }

    .lh-topbar__logo {
      width: var(--topbar-icon-size);
      height: var(--topbar-icon-size);
      user-select: none;
    }
    .lh-topbar__logo .shape {
      fill: var(--body-text-color);
    }

    .lh-topbar__url {
      margin: var(--topbar-padding);
      text-decoration: none;
      color: var(--body-text-color);
    }

    .lh-export {
      margin-left: auto;
      will-change: transform;
    }
    .lh-export__button {
      width: var(--lh-export-icon-size);
      height: var(--lh-export-icon-size);
      cursor: pointer;
      margin-right: 5px;
    }
    .lh-export__button svg {
      fill: var(--lh-export-icon-color);
    }
    .dark .lh-export__button svg {
      filter: invert(1);
    }
    .lh-export__button:focus,
    .lh-export__button.active {
      outline: none;
    }
    .lh-export__button.active + .lh-export__dropdown {
      opacity: 1;
      clip: rect(-1px, 187px, 242px, -3px);
    }
    .lh-export__dropdown {
      position: absolute;
      background-color: var(--body-background-color);
      border: 1px solid var(--report-border-color);
      border-radius: 3px;
      padding: calc(var(--default-padding) / 2) 0;
      cursor: pointer;
      top: 36px;
      right: 0;
      box-shadow: 1px 1px 3px #ccc;
      min-width: 125px;
      clip: rect(0, 164px, 0, 0);
      opacity: 0;
      transition: all 200ms cubic-bezier(0,0,0.2,1);
    }
    .lh-export__dropdown a {
      display: block;
      color: currentColor;
      text-decoration: none;
      white-space: nowrap;
      padding: 0 12px;
      line-height: 2;
    }
    .lh-export__dropdown a:hover,
    .lh-export__dropdown a:focus {
      background-color: var(--color-black-200);
      outline: none;
    }
    .lh-export__dropdown .report-icon {
      cursor: pointer;
      background-repeat: no-repeat;
      background-position: 8px 50%;
      background-size: 18px;
      background-color: transparent;
      text-indent: 18px;
    }
    .dark .report-icon {
      color: var(--color-black-900);
      filter: invert(1);
    }
    .dark .lh-export__dropdown a:hover,
    .dark .lh-export__dropdown a:focus {
      background-color: #BDBDBD;
    }
    /* copy icon needs slight adjustments to look great */
    .lh-export__dropdown .report-icon--copy {
      background-size: 16px;
      background-position: 9px 50%;
    }
    /* save-as-gist option hidden in report */
    .lh-export__dropdown .lh-export--gist {
      display: none;
    }

    @media screen and (max-width: 964px) {
      .lh-export__dropdown {
        right: 0;
        left: initial;
      }
    }
    @media print {
      .lh-topbar {
        position: static;
        margin-left: 0;
      }
    }
  </style>

  <div class="lh-topbar">
    <!-- Flat Lighthouse logo.  -->
    <svg class="lh-topbar__logo" viewBox="0 0 192 192">
      <g fill="none" fill-rule="evenodd">
        <path d="M0 0h192v192H0z"/>
        <path class="shape" d="M67.705 179.352l2.603-20.82 49.335-16.39 4.652 37.21A87.893 87.893 0 0 1 96 184a87.893 87.893 0 0 1-28.295-4.648zM52.44 172.48C25.894 157.328 8 128.754 8 96 8 47.399 47.399 8 96 8s88 39.399 88 88c0 32.754-17.894 61.328-44.44 76.48L130 96h6V80h-8V48L96 28 64 48v32h-8v16h6l-9.56 76.48zM113.875 96l2.882 23.05-43.318 14.433L78.125 96h35.75zM80 80V56.868l16-10 16 10V80H80z"/>
      </g>
    </svg>

    <a href="" class="lh-topbar__url" target="_blank" rel="noopener"></a>

    <div class="lh-export">
      <div class="report-icon report-icon--share lh-export__button" title="Export report">
        <svg width="100%" height="100%" viewBox="0 0 24 24">
            <path d="M0 0h24v24H0z" fill="none"/>
            <path d="M12 8c1.1 0 2-.9 2-2s-.9-2-2-2-2 .9-2 2 .9 2 2 2zm0 2c-1.1 0-2 .9-2 2s.9 2 2 2 2-.9 2-2-.9-2-2-2zm0 6c-1.1 0-2 .9-2 2s.9 2 2 2 2-.9 2-2-.9-2-2-2z"/>
        </svg>
      </div>
      <div class="lh-export__dropdown">
        <!-- TODO(i18n): localize export dropdown -->
        <a href="#" class="report-icon report-icon--print" data-action="print-summary">Print Summary</a>
        <a href="#" class="report-icon report-icon--print" data-action="print-expanded">Print Expanded</a>
        <a href="#" class="report-icon report-icon--copy" data-action="copy">Copy JSON</a>
        <a href="#" class="report-icon report-icon--download" data-action="save-html">Save as HTML</a>
        <a href="#" class="report-icon report-icon--download" data-action="save-json">Save as JSON</a>
        <a href="#" class="report-icon report-icon--open lh-export--viewer" data-action="open-viewer">Open in Viewer</a>
        <a href="#" class="report-icon report-icon--open lh-export--gist" data-action="save-gist">Save as Gist</a>
        <a href="#" class="report-icon report-icon--dark" data-action="toggle-dark">Toggle Dark Theme</a>
      </div>
    </div>
  </div>
</template>

<!-- Lighthouse header -->
<template id="tmpl-lh-heading">
  <style>
/*
    TODO: Enable animating the clouds
    .lh-lighthouse__clouds {
      animation: panacross 30s linear infinite;
      animation-play-state: paused;
    }
    @keyframes panacross {
      0% { transform: translateX(0px); }
      77% { transform: translateX(-680px); }
      77.0001% { transform: translateX(195px); }
      100% { transform: translateX(0px); }
    } */

    .score100 .lh-header-bg {
      background-color: hsl(234, 64%, 19%);
    }
    .score100 .lh-metadata, .score100 .lh-toolbar__metadata, .score100 .lh-product-info {
      color: #fff;
    }
    .score100 .lh-config {
      color: #eee;
    }

    /* CSS Fireworks. Originally by Eddie Lin
       https://codepen.io/paulirish/pen/yEVMbP
    */
    .pyro {
      display: none;
      z-index: 1;
      pointer-events: none;
    }
    .score100 .pyro {
      display: block;
    }
    .score100 .lh-lighthouse stop:first-child {
      stop-color: hsla(200, 12%, 95%, 0);
    }
    .score100 .lh-lighthouse stop:last-child {
      stop-color: hsla(65, 81%, 76%, 1);
    }

    .pyro > .before, .pyro > .after {
      position: absolute;
      width: 5px;
      height: 5px;
      border-radius: 2.5px;
      box-shadow: 0 0 #fff, 0 0 #fff, 0 0 #fff, 0 0 #fff, 0 0 #fff, 0 0 #fff, 0 0 #fff, 0 0 #fff, 0 0 #fff, 0 0 #fff, 0 0 #fff, 0 0 #fff, 0 0 #fff, 0 0 #fff, 0 0 #fff, 0 0 #fff, 0 0 #fff, 0 0 #fff, 0 0 #fff, 0 0 #fff, 0 0 #fff, 0 0 #fff, 0 0 #fff, 0 0 #fff, 0 0 #fff, 0 0 #fff, 0 0 #fff, 0 0 #fff, 0 0 #fff, 0 0 #fff, 0 0 #fff, 0 0 #fff, 0 0 #fff, 0 0 #fff, 0 0 #fff, 0 0 #fff, 0 0 #fff, 0 0 #fff, 0 0 #fff, 0 0 #fff, 0 0 #fff, 0 0 #fff, 0 0 #fff, 0 0 #fff, 0 0 #fff, 0 0 #fff, 0 0 #fff, 0 0 #fff, 0 0 #fff, 0 0 #fff, 0 0 #fff;
      animation: 1s bang ease-out infinite backwards,  1s gravity ease-in infinite backwards,  5s position linear infinite backwards;
      animation-delay: 1s, 1s, 1s;
    }

    .pyro > .after {
      animation-delay: 2.25s, 2.25s, 2.25s;
      animation-duration: 1.25s, 1.25s, 6.25s;
    }
    .fireworks-paused .pyro > div {
      animation-play-state: paused;
    }

    @keyframes bang {
      to {
        box-shadow: -70px -115.67px #47ebbc, -28px -99.67px #eb47a4, 58px -31.67px #7eeb47, 13px -141.67px #eb47c5, -19px 6.33px #7347eb, -2px -74.67px #ebd247, 24px -151.67px #eb47e0, 57px -138.67px #b4eb47, -51px -104.67px #479eeb, 62px 8.33px #ebcf47, -93px 0.33px #d547eb, -16px -118.67px #47bfeb, 53px -84.67px #47eb83, 66px -57.67px #eb47bf, -93px -65.67px #91eb47, 30px -13.67px #86eb47, -2px -59.67px #83eb47, -44px 1.33px #eb47eb, 61px -58.67px #47eb73, 5px -22.67px #47e8eb, -66px -28.67px #ebe247, 42px -123.67px #eb5547, -75px 26.33px #7beb47, 15px -52.67px #a147eb, 36px -51.67px #eb8347, -38px -12.67px #eb5547, -46px -59.67px #47eb81, 78px -114.67px #eb47ba, 15px -156.67px #eb47bf, -36px 1.33px #eb4783, -72px -86.67px #eba147, 31px -46.67px #ebe247, -68px 29.33px #47e2eb, -55px 19.33px #ebe047, -56px 27.33px #4776eb, -13px -91.67px #eb5547, -47px -138.67px #47ebc7, -18px -96.67px #eb47ac, 11px -88.67px #4783eb, -67px -28.67px #47baeb, 53px 10.33px #ba47eb, 11px 19.33px #5247eb, -5px -11.67px #eb4791, -68px -4.67px #47eba7, 95px -37.67px #eb478b, -67px -162.67px #eb5d47, -54px -120.67px #eb6847, 49px -12.67px #ebe047, 88px 8.33px #47ebda, 97px 33.33px #eb8147, 6px -71.67px #ebbc47;
      }
    }
    @keyframes gravity {
      to {
        transform: translateY(80px);
        opacity: 0;
      }
    }
    @keyframes position {
      0%, 19.9% {
        margin-top: 4%;
        margin-left: 47%;
      }
      20%, 39.9% {
        margin-top: 7%;
        margin-left: 30%;
      }
      40%, 59.9% {
        margin-top: 6%;
        margin-left: 70%;
      }
      60%, 79.9% {
        margin-top: 3%;
        margin-left: 20%;
      }
      80%, 99.9% {
        margin-top: 3%;
        margin-left: 80%;
      }
    }
  </style>

  <div class="lh-header-container">
    <div class="lh-scores-wrapper-placeholder"></div>
  </div>
</template>


<!-- Lighthouse footer -->
<template id="tmpl-lh-footer">
  <style>
    .lh-footer {
      padding: var(--section-indent) calc(var(--default-padding) * 2);
      max-width: var(--report-width);
      margin: 0 auto;
    }
    .lh-footer .lh-generated {
      text-align: center;
    }
    .lh-env__title {
      font-size: var(--score-title-font-size-big);
      line-height: var(--score-title-line-height-big);
      text-align: center;
      padding: var(--score-container-padding);
    }
    .lh-env {
      padding: var(--default-padding) 0;
    }
    .lh-env__items {
      padding-left: 16px;
      margin: 0 0 var(--audits-margin-bottom);
      padding: 0;
    }
    .lh-env__items .lh-env__item:nth-child(2n) {
      background: var(--env-item-bg);
    }
    .lh-env__item {
      display: flex;
      padding: var(--env-tem-padding);
      position: relative;
    }
    span.lh-env__name {
      font-weight: bold;
      min-width: var(--env-name-min-width);
      flex: 0.5;
      padding: 0 8px;
    }
    span.lh-env__description {
      text-align: left;
      flex: 1;
    }
  </style>
  <footer class="lh-footer">
    <!-- TODO(i18n): localize runtime settings -->
    <div class="lh-env">
      <div class="lh-env__title">Runtime Settings</div>
      <ul class="lh-env__items">
        <template id="tmpl-lh-env__items">
          <li class="lh-env__item">
            <span class="lh-env__name"></span>
            <span class="lh-env__description"></span>
          </li>
        </template>
      </ul>
    </div>

    <div class="lh-generated">
      Generated by <b>Lighthouse</b> <span class="lh-footer__version"></span> |
      <a href="https://github.com/GoogleChrome/Lighthouse/issues" target="_blank" rel="noopener">File an issue</a>
    </div>
  </footer>
</template>

<!-- Lighthouse score gauge -->
<template id="tmpl-lh-gauge">
<<<<<<< HEAD
  <style>
    .lh-gauge__wrapper--pass {
      color: var(--color-pass);
      fill: var(--color-pass);
      stroke: var(--color-pass);
    }

    .lh-gauge__wrapper--average {
      color: var(--color-average);
      fill: var(--color-average);
      stroke: var(--color-average);
    }

    .lh-gauge__wrapper--fail {
      color: var(--color-fail);
      fill: var(--color-fail);
      stroke: var(--color-fail);
    }

    .lh-gauge {
      stroke-linecap: round;
      width: var(--gauge-circle-size);
      height: var(--gauge-circle-size);
    }

    .lh-category .lh-gauge {
      --gauge-circle-size: var(--gauge-circle-size-big);
    }

    .lh-gauge-base {
        opacity: 0.1;
        stroke: var(--circle-background);
        stroke-width: var(--circle-border-width);
    }

    .lh-gauge-arc {
        fill: none;
        stroke: var(--circle-color);
        stroke-width: var(--circle-border-width);
        animation: load-gauge var(--transition-length) ease forwards;
        animation-delay: 250ms;
    }

    .lh-gauge__svg-wrapper {
      position: relative;
      height: var(--gauge-circle-size);
    }
    .lh-category .lh-gauge__svg-wrapper {
      --gauge-circle-size: var(--gauge-circle-size-big);
    }

    /* The plugin badge overlay */
    .lh-gauge__wrapper--plugin .lh-gauge__svg-wrapper::before {
      width: var(--plugin-badge-size);
      height: var(--plugin-badge-size);
      background-color: var(--plugin-badge-bg);
      background-image: var(--plugin-icon-url);
      background-repeat: no-repeat;
      background-size: var(--plugin-icon-size);
      background-position: 58% 50%;
      content: "";
      position: absolute;
      right: -6px;
      bottom: 0px;
      display: block;
      z-index: 100;
      box-shadow: 0 0 4px rgba(0,0,0,.2);
      border-radius: 25%;
    }
    .lh-category .lh-gauge__wrapper--plugin .lh-gauge__svg-wrapper::before {
      width: var(--plugin-badge-size-big);
      height: var(--plugin-badge-size-big);
    }

    @keyframes load-gauge {
      from { stroke-dasharray: 0 352; }
    }

    .lh-gauge__percentage {
      width: 100%;
      height: var(--inset-size);
      position: absolute;
      border-radius: inherit;
      font-family: var(--monospace-font-family);
      font-size: var(--score-number-font-size);
      line-height: var(--score-number-font-size);
      text-align: center;
      top: calc(var(--score-container-padding) + var(--gauge-circle-size) / 3);
    }

    .lh-category .lh-gauge__percentage {
      --gauge-circle-size: var(--gauge-circle-size-big);
      --score-number-font-size: var(--score-number-font-size-big);
    }

    .lh-gauge__wrapper {
      position: relative;
      display: flex;
      align-items: center;
      flex-direction: column;
      text-decoration: none;

      --circle-border-width: 8;
      --transition-length: 1s;

      /* Contain the layout style paint & layers during animation*/
      contain: content;
      will-change: opacity; /* Only using for layer promotion */
    }

    .lh-gauge__label {
      font-size: var(--score-title-font-size);
      line-height: var(--score-title-line-height);
      margin-top: 10px;
      text-align: center;
      color: var(--body-text-color);
    }

    /* TODO(#8185) use more BEM (.lh-gauge__label--big) instead of relying on descendant selector */
    .lh-category .lh-gauge__label {
      --score-title-font-size: var(--score-title-font-size-big);
      --score-title-line-height: var(--score-title-line-height-big);
      display: flex;
      margin-top: 14px;
    }

    .lh-gauge__label-wrapper {
      position: relative;
      color: var(--body-text-color);
    }

    .lh-gauge__label-wrapper .tooltip-boundary {
      display: flex;
      position: absolute;
      right: calc(-1 * var(--lh-info-icon-background-size));
      top: 14px;
    }

    .lh-gauge__label-wrapper .lh-gauge__label-info-icon {
      background-image: var(--informative-url);
      background-size: contain;
      width: var(--lh-info-icon-background-size);
      height: var(--lh-info-icon-background-size);
    }

    .lh-gauge__label-wrapper .tooltip {
      font-size: var(--caption-font-size);
      line-height: var(--caption-line-height);
    }
  </style>
  <a class="lh-gauge__wrapper">
=======
  <a href="#" class="lh-gauge__wrapper">
>>>>>>> 066984d1
    <!-- Wrapper exists for the ::before plugin icon. Cannot create pseudo-elements on svgs. -->
    <div class="lh-gauge__svg-wrapper">
      <svg viewBox="0 0 120 120" class="lh-gauge">
        <circle class="lh-gauge-base" r="56" cx="60" cy="60"></circle>
        <circle class="lh-gauge-arc" transform="rotate(-90 60 60)" r="56" cx="60" cy="60"></circle>
      </svg>
    </div>
    <div class="lh-gauge__percentage"></div>
    <div class="lh-gauge__label-wrapper">
      <!-- TODO: should likely be an h2  -->
      <div class="lh-gauge__label"></div>
      <span class="tooltip-boundary">
        <div class="lh-gauge__label-info-icon"></div>
        <div class="lh-category-header__description tooltip"></div>
      </span>
    </div>
  </a>
</template>


<!-- Lighthouse PWA badge gauge -->
<template id="tmpl-lh-gauge--pwa">
  <style>
    .lh-gauge--pwa .lh-gauge--pwa__component {
      display: none;
    }
    .lh-gauge--pwa__wrapper:not(.lh-badged--all) .lh-gauge--pwa__logo > path {
      /* Gray logo unless everything is passing. */
      fill: #B0B0B0;
    }

    .lh-gauge--pwa__disc {
      fill: var(--color-black-200);
    }

    .lh-gauge--pwa__logo--primary-color {
      fill: #304FFE;
    }

    .lh-gauge--pwa__logo--secondary-color {
      fill: #3D3D3D;
    }
    .dark .lh-gauge--pwa__logo--secondary-color {
      fill: #D8B6B6;
    }

    /* No passing groups. */
    .lh-gauge--pwa__wrapper:not([class*='lh-badged--']) .lh-gauge--pwa__na-line {
      display: inline;
    }
    /* Just optimized. Same n/a line as no passing groups. */
    .lh-gauge--pwa__wrapper.lh-badged--pwa-optimized:not(.lh-badged--pwa-installable):not(.lh-badged--pwa-fast-reliable) .lh-gauge--pwa__na-line {
      display: inline;
    }

    /* Just fast and reliable. */
    .lh-gauge--pwa__wrapper.lh-badged--pwa-fast-reliable:not(.lh-badged--pwa-installable) .lh-gauge--pwa__fast-reliable-badge {
      display: inline;
    }

    /* Just installable. */
    .lh-gauge--pwa__wrapper.lh-badged--pwa-installable:not(.lh-badged--pwa-fast-reliable) .lh-gauge--pwa__installable-badge {
      display: inline;
    }

    /* Fast and reliable and installable. */
    .lh-gauge--pwa__wrapper.lh-badged--pwa-fast-reliable.lh-badged--pwa-installable .lh-gauge--pwa__fast-reliable-installable-badges {
      display: inline;
    }

    /* All passing groups. */
    .lh-gauge--pwa__wrapper.lh-badged--all .lh-gauge--pwa__check-circle {
      display: inline;
    }
  </style>

  <a class="lh-gauge__wrapper lh-gauge--pwa__wrapper">
    <svg xmlns="http://www.w3.org/2000/svg" viewBox="0 0 60 60" class="lh-gauge lh-gauge--pwa">
      <defs>
        <linearGradient id="lh-gauge--pwa__check-circle__gradient" x1="50%" y1="0%" x2="50%" y2="100%">
          <stop stop-color="#00C852" offset="0%"></stop>
          <stop stop-color="#009688" offset="100%"></stop>
        </linearGradient>
        <linearGradient id="lh-gauge--pwa__installable__shadow-gradient" x1="76.056%" x2="24.111%" y1="82.995%" y2="24.735%">
          <stop stop-color="#A5D6A7" offset="0%"></stop>
          <stop stop-color="#80CBC4" offset="100%"></stop>
        </linearGradient>
        <linearGradient id="lh-gauge--pwa__fast-reliable__shadow-gradient" x1="76.056%" y1="82.995%" x2="25.678%" y2="26.493%">
          <stop stop-color="#64B5F6" offset="0%"></stop>
          <stop stop-color="#2979FF" offset="100%"></stop>
        </linearGradient>

        <g id="lh-gauge--pwa__fast-reliable-badge">
          <circle fill="#FFFFFF" cx="10" cy="10" r="10"></circle>
          <path fill="#304FFE" d="M10 3.58l5.25 2.34v3.5c0 3.23-2.24 6.26-5.25 7-3.01-.74-5.25-3.77-5.25-7v-3.5L10 3.58zm-.47 10.74l2.76-4.83.03-.07c.04-.08 0-.24-.22-.24h-1.64l.47-3.26h-.47l-2.7 4.77c-.02.01.05-.1-.04.05-.09.16-.1.31.18.31h1.63l-.47 3.27h.47z"/>
        </g>
        <g id="lh-gauge--pwa__installable-badge">
          <circle fill="#FFFFFF" cx="10" cy="10" r="10"></circle>
          <path fill="#009688" d="M10 4.167A5.835 5.835 0 0 0 4.167 10 5.835 5.835 0 0 0 10 15.833 5.835 5.835 0 0 0 15.833 10 5.835 5.835 0 0 0 10 4.167zm2.917 6.416h-2.334v2.334H9.417v-2.334H7.083V9.417h2.334V7.083h1.166v2.334h2.334v1.166z"/>
        </g>
      </defs>

      <g stroke="none" fill-rule="nonzero">
        <!-- Background and PWA logo (color by default) -->
        <circle class="lh-gauge--pwa__disc" cx="30" cy="30" r="30"></circle>
        <g class="lh-gauge--pwa__logo">
          <path class="lh-gauge--pwa__logo--secondary-color" d="M35.66 19.39l.7-1.75h2L37.4 15 38.6 12l3.4 9h-2.51l-.58-1.61z"/>
          <path class="lh-gauge--pwa__logo--primary-color" d="M33.52 21l3.65-9h-2.42l-2.5 5.82L30.5 12h-1.86l-1.9 5.82-1.35-2.65-1.21 3.72L25.4 21h2.38l1.72-5.2 1.64 5.2z"/>
          <path class="lh-gauge--pwa__logo--secondary-color" fill-rule="nonzero" d="M20.3 17.91h1.48c.45 0 .85-.05 1.2-.15l.39-1.18 1.07-3.3a2.64 2.64 0 0 0-.28-.37c-.55-.6-1.36-.91-2.42-.91H18v9h2.3V17.9zm1.96-3.84c.22.22.33.5.33.87 0 .36-.1.65-.29.87-.2.23-.59.35-1.15.35h-.86v-2.41h.87c.52 0 .89.1 1.1.32z"/>
        </g>

        <!-- No badges. -->
        <rect class="lh-gauge--pwa__component lh-gauge--pwa__na-line" fill="#FFFFFF" x="20" y="32" width="20" height="4" rx="2"></rect>

        <!-- Just fast and reliable. -->
        <g class="lh-gauge--pwa__component lh-gauge--pwa__fast-reliable-badge" transform="translate(20, 29)">
          <path fill="url(#lh-gauge--pwa__fast-reliable__shadow-gradient)" d="M33.63 19.49A30 30 0 0 1 16.2 30.36L3 17.14 17.14 3l16.49 16.49z"/>
          <use xlink:href="#lh-gauge--pwa__fast-reliable-badge" />
        </g>

        <!-- Just installable. -->
        <g class="lh-gauge--pwa__component lh-gauge--pwa__installable-badge" transform="translate(20, 29)">
          <path fill="url(#lh-gauge--pwa__installable__shadow-gradient)" d="M33.629 19.487c-4.272 5.453-10.391 9.39-17.415 10.869L3 17.142 17.142 3 33.63 19.487z"/>
          <use xlink:href="#lh-gauge--pwa__installable-badge" />
        </g>

        <!-- Fast and reliable and installable. -->
        <g class="lh-gauge--pwa__component lh-gauge--pwa__fast-reliable-installable-badges">
          <g transform="translate(8, 29)"> <!-- fast and reliable -->
            <path fill="url(#lh-gauge--pwa__fast-reliable__shadow-gradient)" d="M16.321 30.463L3 17.143 17.142 3l22.365 22.365A29.864 29.864 0 0 1 22 31c-1.942 0-3.84-.184-5.679-.537z"/>
            <use xlink:href="#lh-gauge--pwa__fast-reliable-badge" />
          </g>
          <g transform="translate(32, 29)"> <!-- installable -->
            <path fill="url(#lh-gauge--pwa__installable__shadow-gradient)" d="M25.982 11.84a30.107 30.107 0 0 1-13.08 15.203L3 17.143 17.142 3l8.84 8.84z"/>
            <use xlink:href="#lh-gauge--pwa__installable-badge" />
          </g>
        </g>

        <!-- Full PWA. -->
        <g class="lh-gauge--pwa__component lh-gauge--pwa__check-circle" transform="translate(18, 28)">
          <circle fill="#FFFFFF" cx="12" cy="12" r="12"></circle>
          <path fill="url(#lh-gauge--pwa__check-circle__gradient)" d="M12 2a10 10 0 1 0 0 20 10 10 0 0 0 0-20zm-2 15l-5-5 1.41-1.41L10 14.17l7.59-7.59L19 8l-9 9z"></path>
        </g>
      </g>
    </svg>

    <div class="lh-gauge__label-wrapper">
      <!-- TODO: should likely be an h2  -->
      <div class="lh-gauge__label"></div>
      <span class="tooltip-boundary">
        <div class="lh-gauge__label-info-icon"></div>
        <div class="lh-category-header__description tooltip"></div>
      </span>
    </div>
  </a>
</template>

<!-- Lighthouse crtiical request chains component -->
<template id="tmpl-lh-crc">
  <div class="lh-crc-container">
    <style>
      .lh-crc .tree-marker {
        width: 12px;
        height: 26px;
        display: block;
        float: left;
        background-position: top left;
      }
      .lh-crc .horiz-down {
        background: url('data:image/svg+xml;utf8,<svg width="16" height="26" viewBox="0 0 16 26" xmlns="http://www.w3.org/2000/svg"><g fill="%23D8D8D8" fill-rule="evenodd"><path d="M16 12v2H-2v-2z"/><path d="M9 12v14H7V12z"/></g></svg>');
      }
      .lh-crc .right {
        background: url('data:image/svg+xml;utf8,<svg width="16" height="26" viewBox="0 0 16 26" xmlns="http://www.w3.org/2000/svg"><path d="M16 12v2H0v-2z" fill="%23D8D8D8" fill-rule="evenodd"/></svg>');
      }
      .lh-crc .up-right {
        background: url('data:image/svg+xml;utf8,<svg width="16" height="26" viewBox="0 0 16 26" xmlns="http://www.w3.org/2000/svg"><path d="M7 0h2v14H7zm2 12h7v2H9z" fill="%23D8D8D8" fill-rule="evenodd"/></svg>');
      }
      .lh-crc .vert-right {
        background: url('data:image/svg+xml;utf8,<svg width="16" height="26" viewBox="0 0 16 26" xmlns="http://www.w3.org/2000/svg"><path d="M7 0h2v27H7zm2 12h7v2H9z" fill="%23D8D8D8" fill-rule="evenodd"/></svg>');
      }
      .lh-crc .vert {
        background: url('data:image/svg+xml;utf8,<svg width="16" height="26" viewBox="0 0 16 26" xmlns="http://www.w3.org/2000/svg"><path d="M7 0h2v26H7z" fill="%23D8D8D8" fill-rule="evenodd"/></svg>');
      }
      .lh-crc .crc-tree {
        font-size: 14px;
        width: 100%;
        overflow-x: auto;
      }
      .lh-crc .crc-node {
        height: 26px;
        line-height: 26px;
        white-space: nowrap;
      }
      .lh-crc .crc-node__tree-value {
        margin-left: 10px;
      }
      .lh-crc .crc-node__chain-duration {
        font-weight: 700;
      }
      .lh-crc .crc-node__tree-hostname {
        color: #595959;
      }
      .lh-crc .crc-initial-nav {
        color: #595959;
        font-style: italic;
      }
      .lh-crc__summary-value {
        margin-bottom: 10px;
      }
    </style>
    <div>
      <div class="lh-crc__summary-value">
        <span class="lh-crc__longest_duration_label"></span> <b class="lh-crc__longest_duration"></b>
      </div>
    </div>
    <div class="lh-crc">
      <div class="crc-initial-nav"></div>
      <!-- stamp for each chain -->
      <template id="tmpl-lh-crc__chains">
        <div class="crc-node">
          <span class="crc-node__tree-marker">

          </span>
          <span class="crc-node__tree-value">
            <span class="crc-node__tree-file"><!-- fill me: node.request.url.file --></span>
            <span class="crc-node__tree-hostname">(<!-- fill me: node.request.url.host -->)</span>

          </span>
        </div>
      </template>
    </div>
  </div>
</template>

<template id="tmpl-lh-3p-filter">
  <style>
    .lh-3p-filter {
      background: var(--lh-table-higlight-bg);
      color: var(--medium-75-gray);
      float: right;
      padding: 6px;
    }
    .lh-3p-filter-label, .lh-3p-filter-input {
      cursor: pointer;
      vertical-align: middle;
      user-select: none;
    }
  </style>
  <div class="lh-3p-filter">
    <label class="lh-3p-filter-label">
      <input type="checkbox" class="lh-3p-filter-input" checked />
      <span class="lh-3p-ui-string">Show 3rd party resources</span> (<span class="lh-3p-filter-count"></span>)
    </label>
  </div>
</template>

<!-- Lighthouse snippet component -->
<template id="tmpl-lh-snippet">
    <div class="lh-snippet">
      <style>
          :root {
            --snippet-highlight-light: #fbf1f2;
            --snippet-highlight-dark: #ffd6d8;
          }

         .lh-snippet__header {
          position: relative;
          overflow: hidden;
          padding: 10px;
          border-bottom: none;
          color: var(--subheader-color);
          background: var(--medium-50-gray);
          border: 1px solid var(--report-secondary-border-color);
        }
        .lh-snippet__title {
          font-weight: bold;
          float: left;
        }
        .lh-snippet__node {
          float: left;
          margin-left: 4px;
        }
        .lh-snippet__toggle-expand {
          padding: 1px 7px;
          margin-top: -1px;
          margin-right: -7px;
          float: right;
          background: transparent;
          border: none;
          cursor: pointer;
          font-size: 14px;
          color: #0c50c7;
        }

        .lh-snippet__snippet {
          overflow: auto;
          border: 1px solid var(--report-secondary-border-color);
        }
        /* Container needed so that all children grow to the width of the scroll container */
        .lh-snippet__snippet-inner {
          display: inline-block;
          min-width: 100%;
        }

        .lh-snippet:not(.lh-snippet--expanded) .lh-snippet__show-if-expanded {
          display: none;
        }
        .lh-snippet.lh-snippet--expanded .lh-snippet__show-if-collapsed {
          display: none;
        }

        .lh-snippet__line {
          background: white;
          white-space: pre;
          display: flex;
        }
        .lh-snippet__line:not(.lh-snippet__line--message):first-child {
          padding-top: 4px;
        }
        .lh-snippet__line:not(.lh-snippet__line--message):last-child {
          padding-bottom: 4px;
        }
        .lh-snippet__line--content-highlighted {
          background: var(--snippet-highlight-dark);
        }
        .lh-snippet__line--message {
          background: var(--snippet-highlight-light);
        }
        .lh-snippet__line--message .lh-snippet__line-number {
          padding-top: 10px;
          padding-bottom: 10px;
        }
        .lh-snippet__line--message code {
          padding: 10px;
          padding-left: 5px;
          color: var(--color-fail);
          font-family: var(--text-font-family);
        }
        .lh-snippet__line--message code {
          white-space: normal;
        }
        .lh-snippet__line-icon {
          padding-top: 10px;
          display: none;
        }
        .lh-snippet__line--message .lh-snippet__line-icon {
          display: block;
        }
        .lh-snippet__line-icon:before {
          content: "";
          display: inline-block;
          vertical-align: middle;
          margin-right: 4px;
          width: var(--score-shape-size);
          height: var(--score-shape-size);
          background-image: var(--fail-icon-url);
        }
        .lh-snippet__line-number {
          flex-shrink: 0;
          width: 40px;
          text-align: right;
          font-family: monospace;
          padding-right: 5px;
          margin-right: 5px;
          color: var(--medium-75-gray);
          user-select: none;
        }
      </style>
      <template id="tmpl-lh-snippet__header">
        <div class="lh-snippet__header">
          <div class="lh-snippet__title"></div>
          <div class="lh-snippet__node"></div>
          <button class="lh-snippet__toggle-expand">
            <span class="lh-snippet__btn-label-collapse lh-snippet__show-if-expanded"></span>
            <span class="lh-snippet__btn-label-expand lh-snippet__show-if-collapsed"></span>
          </button>
        </div>
      </template>
      <template id="tmpl-lh-snippet__content">
        <div class="lh-snippet__snippet">
          <div class="lh-snippet__snippet-inner"></div>
        </div>
      </template>
      <template id="tmpl-lh-snippet__line">
          <div class="lh-snippet__line">
            <div class="lh-snippet__line-number"></div>
            <div class="lh-snippet__line-icon"></div>
            <code></code>
          </div>
        </template>
    </div>
  </template>
<|MERGE_RESOLUTION|>--- conflicted
+++ resolved
@@ -538,161 +538,7 @@
 
 <!-- Lighthouse score gauge -->
 <template id="tmpl-lh-gauge">
-<<<<<<< HEAD
-  <style>
-    .lh-gauge__wrapper--pass {
-      color: var(--color-pass);
-      fill: var(--color-pass);
-      stroke: var(--color-pass);
-    }
-
-    .lh-gauge__wrapper--average {
-      color: var(--color-average);
-      fill: var(--color-average);
-      stroke: var(--color-average);
-    }
-
-    .lh-gauge__wrapper--fail {
-      color: var(--color-fail);
-      fill: var(--color-fail);
-      stroke: var(--color-fail);
-    }
-
-    .lh-gauge {
-      stroke-linecap: round;
-      width: var(--gauge-circle-size);
-      height: var(--gauge-circle-size);
-    }
-
-    .lh-category .lh-gauge {
-      --gauge-circle-size: var(--gauge-circle-size-big);
-    }
-
-    .lh-gauge-base {
-        opacity: 0.1;
-        stroke: var(--circle-background);
-        stroke-width: var(--circle-border-width);
-    }
-
-    .lh-gauge-arc {
-        fill: none;
-        stroke: var(--circle-color);
-        stroke-width: var(--circle-border-width);
-        animation: load-gauge var(--transition-length) ease forwards;
-        animation-delay: 250ms;
-    }
-
-    .lh-gauge__svg-wrapper {
-      position: relative;
-      height: var(--gauge-circle-size);
-    }
-    .lh-category .lh-gauge__svg-wrapper {
-      --gauge-circle-size: var(--gauge-circle-size-big);
-    }
-
-    /* The plugin badge overlay */
-    .lh-gauge__wrapper--plugin .lh-gauge__svg-wrapper::before {
-      width: var(--plugin-badge-size);
-      height: var(--plugin-badge-size);
-      background-color: var(--plugin-badge-bg);
-      background-image: var(--plugin-icon-url);
-      background-repeat: no-repeat;
-      background-size: var(--plugin-icon-size);
-      background-position: 58% 50%;
-      content: "";
-      position: absolute;
-      right: -6px;
-      bottom: 0px;
-      display: block;
-      z-index: 100;
-      box-shadow: 0 0 4px rgba(0,0,0,.2);
-      border-radius: 25%;
-    }
-    .lh-category .lh-gauge__wrapper--plugin .lh-gauge__svg-wrapper::before {
-      width: var(--plugin-badge-size-big);
-      height: var(--plugin-badge-size-big);
-    }
-
-    @keyframes load-gauge {
-      from { stroke-dasharray: 0 352; }
-    }
-
-    .lh-gauge__percentage {
-      width: 100%;
-      height: var(--inset-size);
-      position: absolute;
-      border-radius: inherit;
-      font-family: var(--monospace-font-family);
-      font-size: var(--score-number-font-size);
-      line-height: var(--score-number-font-size);
-      text-align: center;
-      top: calc(var(--score-container-padding) + var(--gauge-circle-size) / 3);
-    }
-
-    .lh-category .lh-gauge__percentage {
-      --gauge-circle-size: var(--gauge-circle-size-big);
-      --score-number-font-size: var(--score-number-font-size-big);
-    }
-
-    .lh-gauge__wrapper {
-      position: relative;
-      display: flex;
-      align-items: center;
-      flex-direction: column;
-      text-decoration: none;
-
-      --circle-border-width: 8;
-      --transition-length: 1s;
-
-      /* Contain the layout style paint & layers during animation*/
-      contain: content;
-      will-change: opacity; /* Only using for layer promotion */
-    }
-
-    .lh-gauge__label {
-      font-size: var(--score-title-font-size);
-      line-height: var(--score-title-line-height);
-      margin-top: 10px;
-      text-align: center;
-      color: var(--body-text-color);
-    }
-
-    /* TODO(#8185) use more BEM (.lh-gauge__label--big) instead of relying on descendant selector */
-    .lh-category .lh-gauge__label {
-      --score-title-font-size: var(--score-title-font-size-big);
-      --score-title-line-height: var(--score-title-line-height-big);
-      display: flex;
-      margin-top: 14px;
-    }
-
-    .lh-gauge__label-wrapper {
-      position: relative;
-      color: var(--body-text-color);
-    }
-
-    .lh-gauge__label-wrapper .tooltip-boundary {
-      display: flex;
-      position: absolute;
-      right: calc(-1 * var(--lh-info-icon-background-size));
-      top: 14px;
-    }
-
-    .lh-gauge__label-wrapper .lh-gauge__label-info-icon {
-      background-image: var(--informative-url);
-      background-size: contain;
-      width: var(--lh-info-icon-background-size);
-      height: var(--lh-info-icon-background-size);
-    }
-
-    .lh-gauge__label-wrapper .tooltip {
-      font-size: var(--caption-font-size);
-      line-height: var(--caption-line-height);
-    }
-  </style>
-  <a class="lh-gauge__wrapper">
-=======
   <a href="#" class="lh-gauge__wrapper">
->>>>>>> 066984d1
     <!-- Wrapper exists for the ::before plugin icon. Cannot create pseudo-elements on svgs. -->
     <div class="lh-gauge__svg-wrapper">
       <svg viewBox="0 0 120 120" class="lh-gauge">
