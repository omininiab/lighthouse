--- conflicted
+++ resolved
@@ -93,13 +93,9 @@
     <details class="lh-expandable-details">
       <summary>
         <div class="lh-audit__header lh-expandable-details__summary">
-          <span class="lh-audit__score-icon"></span>
+          <div class="lh-audit__score-icons"></div>
           <span class="lh-audit__title"></span>
           <span class="lh-audit__display-text"></span>
-<<<<<<< HEAD
-          <div class="lh-audit__score-icons"></div>
-=======
->>>>>>> 066984d1
           <div class="lh-chevron-container"></div>
         </div>
       </summary>
@@ -114,13 +110,8 @@
   <div class="lh-metric">
     <div class="lh-metric__innerwrap">
       <span class="lh-metric__title"></span>
-<<<<<<< HEAD
       <div class="lh-metric__values"></div>
-      <div class="lh-metric__description tooltip"></div>
-=======
-      <div class="lh-metric__value"></div>
       <div class="lh-metric__description"></div>
->>>>>>> 066984d1
     </div>
   </div>
 </template>
@@ -133,7 +124,7 @@
           <div class="lh-audit__header lh-expandable-details__summary">
             <div class="lh-load-opportunity__cols">
               <div class="lh-load-opportunity__col lh-load-opportunity__col--one">
-                <span class="lh-audit__score-icon"></span>
+                <div class="lh-audit__score-icons"></div>
                 <div class="lh-audit__title"></div>
               </div>
               <div class="lh-load-opportunity__col lh-load-opportunity__col--two">
